--- conflicted
+++ resolved
@@ -4,11 +4,7 @@
     <meta charset="UTF-8" />
     <link rel="icon" type="image/png" href="/image.png" />
     <meta name="viewport" content="width=device-width, initial-scale=1.0" />
-<<<<<<< HEAD
-    <title>MoodAI</title>
-=======
     <title>Mental Health</title>
->>>>>>> e9f9d42b
   </head>
   <body>
     <div id="root"></div>
